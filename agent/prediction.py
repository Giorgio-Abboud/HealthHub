# prediction.py
# FastAPI + in-process LocalHealthRAG with rich, actionable responses.
# Frontend sends JSON: { session_id, envelope: { user, chat[] } }
# Not medical advice. Prototype only.

import os, json, re, time, logging
from typing import Any, Dict, List, Literal, Optional
from uuid import uuid4

import numpy as np

from pathlib import Path

from fastapi import FastAPI, HTTPException
from pydantic import BaseModel, Field, field_validator  # Pydantic v2

# Keep a tiny chat history structure (no full LangChain chain needed)
from langchain_community.chat_message_histories import ChatMessageHistory

# ─────────────────────────────────────────
# In-process RAG pipeline (your code)
# ─────────────────────────────────────────
from .src.local_rag_system import LocalHealthRAG

log = logging.getLogger(__name__)

log = logging.getLogger(__name__)

log = logging.getLogger(__name__)

log = logging.getLogger(__name__)

rag_system = LocalHealthRAG()
status = rag_system.get_system_status()

LLM_STARTUP_ERROR: Optional[str] = None
LLM_DIAGNOSTICS: Dict[str, Any] = {}

<<<<<<< HEAD
def _preview_small_file(path: Path, size: Optional[int]) -> Dict[str, Optional[str]]:
    preview: Optional[str] = None
    hint: Optional[str] = None
    if size is None or size <= 2048:
        try:
            raw = path.read_bytes()
        except OSError:
            preview = None
        else:
            text = raw[:1024].decode("utf-8", errors="ignore").strip()
            preview = text[:200]
            if "git-lfs" in text:
                hint = (
                    "File looks like a Git LFS pointer. Install Git LFS and run "
                    "`git lfs install` then `git lfs pull` to fetch the real model weights."
                )
            elif size == 0:
                hint = "Empty safetensor file detected. Re-download the checkpoint."
    return {"preview": preview, "placeholder_hint": hint}


=======
>>>>>>> 415ce1fe
def _summarize_candidate_path(path: Path) -> Dict[str, Any]:
    info: Dict[str, Any] = {"path": str(path), "exists": path.exists()}
    if not path.exists():
        return info

    try:
        config_path = path / "config.json"
        tokenizer_path = path / "tokenizer.json"
        safetensor_paths = list(path.glob("*.safetensors"))
        if not safetensor_paths:
            safetensor_paths = list(path.rglob("*.safetensors"))[:3]

        safetensor_details: List[Dict[str, Any]] = []
        total_size = 0
<<<<<<< HEAD
        placeholder_hint: Optional[str] = None
=======
>>>>>>> 415ce1fe
        for st_path in safetensor_paths:
            try:
                size = st_path.stat().st_size
            except OSError:
                size = None
            else:
                total_size += size or 0
<<<<<<< HEAD

            detail = {
                "name": st_path.name,
                "size_bytes": size,
            }
            preview_info = _preview_small_file(st_path, size)
            if preview_info["preview"]:
                detail["preview"] = preview_info["preview"]
            if preview_info["placeholder_hint"]:
                detail["placeholder_hint"] = preview_info["placeholder_hint"]
                if not placeholder_hint:
                    placeholder_hint = preview_info["placeholder_hint"]
            safetensor_details.append(detail)
=======
            safetensor_details.append({
                "name": st_path.name,
                "size_bytes": size,
            })
>>>>>>> 415ce1fe

        info.update({
            "config_present": config_path.exists(),
            "config_size_bytes": config_path.stat().st_size if config_path.exists() else None,
            "tokenizer_present": tokenizer_path.exists(),
            "tokenizer_size_bytes": tokenizer_path.stat().st_size if tokenizer_path.exists() else None,
<<<<<<< HEAD
            "safetensor_files": safetensor_details,
            "safetensor_total_bytes": total_size,
            "placeholder_hint": placeholder_hint,
=======

            "safetensor_files": safetensor_details,
            "safetensor_total_bytes": total_size,
>>>>>>> 415ce1fe
        })

        if config_path.exists():
            try:
                preview = config_path.read_text(encoding="utf-8", errors="ignore").strip()
                info["config_preview"] = preview[:160]
            except Exception as read_err:  # pragma: no cover - defensive logging only
                info["config_preview_error"] = str(read_err)
    except Exception as gather_err:  # pragma: no cover - defensive logging only
        info["inspection_error"] = str(gather_err)

    return info

if not status.get("system_ready", False):
    raise RuntimeError("LocalHealthRAG system is not ready. Check your setup.")

<<<<<<< HEAD
llm_enabled = bool(status.get("llm_enabled", True))

=======
>>>>>>> 415ce1fe
if not status.get("llm_model_loaded", False):
    llm_error = status.get("llm_error")
    candidate_fn = getattr(rag_system, "_discover_llm_candidates", None)
    candidate_details: List[Dict[str, Any]] = []
<<<<<<< HEAD
    if llm_enabled and callable(candidate_fn):
=======
    if callable(candidate_fn):
>>>>>>> 415ce1fe
        for candidate_path in candidate_fn():
            candidate_details.append(_summarize_candidate_path(Path(candidate_path)))

    models_dir = getattr(rag_system, "models_dir", None)
<<<<<<< HEAD
    if models_dir is not None and llm_enabled:
=======
    if models_dir is not None:
>>>>>>> 415ce1fe
        models_dir_path = Path(models_dir)
        if not any(detail.get("path") == str(models_dir_path) for detail in candidate_details):
            candidate_details.append(_summarize_candidate_path(models_dir_path))

<<<<<<< HEAD
    placeholder_hint = next(
        (detail.get("placeholder_hint") for detail in candidate_details if detail.get("placeholder_hint")),
        None,
    )

=======
>>>>>>> 415ce1fe
    LLM_DIAGNOSTICS = {
        "llm_error": llm_error or "TinyLlama model was not loaded.",
        "llm_model_path": status.get("llm_model_path"),
        "models_dir": str(models_dir) if models_dir is not None else None,
        "candidate_paths": candidate_details,
<<<<<<< HEAD
        "llm_candidate_errors": status.get("llm_candidate_errors", []),
        "llm_weight_bytes": status.get("llm_weight_bytes"),
        "llm_placeholder_hint": placeholder_hint,
        "llm_enabled": llm_enabled,
    }

    if not llm_enabled:
        LLM_STARTUP_ERROR = (
            "TinyLlama loading is disabled (set USE_TINYLLAMA=1 to enable it after running "
            "`python scripts/ensure_models.py`)."
        )
    else:
        LLM_STARTUP_ERROR = (
            "TinyLlama model failed to initialize; see diagnostics for details. "
            "Run `python scripts/ensure_models.py` to download the checkpoint if it is missing, "
            "then set USE_TINYLLAMA=1."
        )
        if placeholder_hint:
            LLM_STARTUP_ERROR = f"{LLM_STARTUP_ERROR} {placeholder_hint}"

    log.error("TinyLlama failed to load: %s", json.dumps(LLM_DIAGNOSTICS, indent=2))

=======

        "llm_candidate_errors": status.get("llm_candidate_errors", []),
        "llm_weight_bytes": status.get("llm_weight_bytes"),

    }

    LLM_STARTUP_ERROR = (
        "TinyLlama model failed to initialize; see diagnostics for details. "
        "Verify that the TinyLlama directory contains a valid Hugging Face checkpoint "
        "(config.json, tokenizer files, and *.safetensors weights)."
    )

    log.error("TinyLlama failed to load: %s", json.dumps(LLM_DIAGNOSTICS, indent=2))


>>>>>>> 415ce1fe
log.info("LocalHealthRAG component status: %s", json.dumps(status, indent=2))

# Guard attributes used for dynamic vector updates
if not hasattr(rag_system, "doc_ids"):
    rag_system.doc_ids = []  # type: ignore[attr-defined]

# ─────────────────────────────────────────
# Config
# ─────────────────────────────────────────
CHAT_WINDOW_TURNS = int(os.getenv("CHAT_WINDOW_TURNS", "12"))
YELLOW_THRESHOLD  = float(os.getenv("YELLOW_THRESHOLD", "0.6"))  # promote to yellow if confidence > threshold
INCLUDE_SOURCES   = os.getenv("INCLUDE_SOURCES", "1") == "1"     # toggle source list in replies
DEBUG_RESPONSES   = os.getenv("DEBUG_RESPONSES", "0") == "1"     # log raw pipeline outputs

# ─────────────────────────────────────────
# Safety: red-flag detector
# ─────────────────────────────────────────
RED_PATTERNS = [
    r"not\s+breathing", r"blue\s+lips",
    r"(?:one|left|right)[-\s]?sided\s+weakness",
    r"face\s+droop|drooping\s+face|half\s+droop",
    r"speech\s+difficulty|slurred\s+speech",
    r"severe\s+chest\s+pain",
    r"radiating\s+(?:left\s+)?arm",
    r"faint(?:ing)?|blacking\s+out|passed\s+out",
    r"anaphylaxis",
    r"unconscious|cannot\s+wake",
    r"seizure\s*(?:lasting|>\s*5)|grand\s+mal",
]
def has_red_flags(text: str) -> bool:
    t = (text or "").lower()
    return any(re.search(p, t) for p in RED_PATTERNS)

# ─────────────────────────────────────────
# Triage + formatting helpers
# ─────────────────────────────────────────
def _map_localrag_to_schema(result: Dict, user_text: str) -> Dict:
    """
    Map LocalHealthRAG's structured output into a strict prediction schema we can also
    reuse in the UI.
    """
    call_911   = bool(result.get("call_911"))
    confidence = float(result.get("confidence", 0.0))
    emer_raw   = (result.get("emergency_type") or "Uncertain").replace("_", " ").title()

    if call_911 or has_red_flags(user_text):
        triage = "red"
    else:
        triage = "yellow" if confidence > YELLOW_THRESHOLD else "green"

    # citations from vector_results (optional)
    vr = result.get("vector_results", []) or []
    citations: List[str] = []
    for h in vr[:5]:
        src = h.get("title") or h.get("source_id") or "localrag"
        if src not in citations:
            citations.append(src)

    return {
        "triage_level": triage,  # red | yellow | green
        "top_conditions": [{
            "code": emer_raw.upper().replace(" ", "_"),
            "name": emer_raw,
            "confidence": confidence
        }],
        "rationale": (result.get("natural_response") or "").strip()[:500] or "Limited information.",
        "citations": citations,
        "missing_critical_info": result.get("missing_info", ["onset_time","duration","severity_scale","associated_symptoms"]),
        "disclaimer": "Prototype only. Not medical advice."
    }

def _format_rich_message(prediction: Dict, raw: Dict) -> str:
    """
    Build a helpful, multi-section message:
      • Triage + Likely condition + Confidence
      • Plain-English rationale
      • Immediate actions (top 3)
      • Warning signs (top 5)
      • When to seek care
      • Sources (if enabled)
      • Closing disclaimer
    """
    triage = prediction["triage_level"].upper()
    top    = (prediction["top_conditions"] or [{}])[0]
    cond   = top.get("name", "Uncertain")
    conf   = float(top.get("confidence", 0.0))

    parts: List[str] = []
    # Header
    parts.append(f"Triage: {triage}  •  Most likely: {cond}  •  Confidence: {conf:.0%}")

    # Rationale
    rationale = prediction.get("rationale") or ""
    if rationale:
        parts.append(rationale.strip())

    # Immediate actions
    ia = raw.get("immediate_actions") or []
    if ia:
        parts.append("Immediate actions:")
        parts += [f"• {a}" for a in ia[:3]]

    # Warning signs
    ws = raw.get("warning_signs") or []
    if ws:
        parts.append("Warning signs to watch for:")
        parts += [f"• {w}" for w in ws[:5]]

    # Care guidance
    if prediction["triage_level"] == "red" or raw.get("call_911"):
        parts.append("When to seek care: If symptoms are severe or worsening, call 911 or go to the nearest emergency department now.")
    elif prediction["triage_level"] == "yellow":
        parts.append("When to seek care: Arrange urgent evaluation (same-day clinic or urgent care), especially if symptoms persist or escalate.")
    else:
        parts.append("When to seek care: Monitor and follow up with a primary care clinician if symptoms persist, recur, or worsen.")

    # Sources (optional)
    if INCLUDE_SOURCES:
        cites = prediction.get("citations") or []
        if cites:
            parts.append("Sources:")
            parts += [f"• {c}" for c in cites[:5]]

    # Close with disclaimer
    parts.append("Not medical advice.")
    return "\n".join(parts).strip()

# ─────────────────────────────────────────
# Pydantic request models
# ─────────────────────────────────────────
Role = Literal["user", "assistant", "system"]

class ChatTurn(BaseModel):
    role: Role
    content: str = Field(..., min_length=1)

class FrontendUser(BaseModel):
    name: str = Field(..., min_length=1)
    age: int = Field(..., ge=0, le=120)
    weight: float = Field(..., ge=0)
    height: float = Field(..., ge=0)
    conditions: List[str]

class ChatEnvelope(BaseModel):
    user: FrontendUser
    chat: List[ChatTurn]

    @field_validator("chat")
    @classmethod
    def chat_must_have_user_message(cls, v: List[ChatTurn]):
        if not v:
            raise ValueError("chat must contain at least one message")
        if not any(t.role == "user" for t in v):
            raise ValueError("chat must include at least one 'user' message")
        return v

class ChatReq(BaseModel):
    session_id: str = "default"
    envelope: ChatEnvelope

# ─────────────────────────────────────────
# Minimal in-memory chat histories
# ─────────────────────────────────────────
_histories: Dict[str, ChatMessageHistory] = {}
def get_history(session_id: str) -> ChatMessageHistory:
    return _histories.setdefault(session_id, ChatMessageHistory())

def _cap_window(hist: ChatMessageHistory, max_turns: int = CHAT_WINDOW_TURNS):
    msgs = list(hist.messages)
    if len(msgs) > max_turns:
        hist.messages = type(hist.messages)(msgs[-max_turns:])


def _serialize_envelope(session_id: str, envelope: ChatEnvelope) -> str:
    """Serialize the full chat payload for storage in the vector index."""
    payload = {
        "session_id": session_id,
        "user": envelope.user.model_dump(),
        "chat": [turn.model_dump() for turn in envelope.chat],
        "timestamp": time.time(),
    }
    return json.dumps(payload, ensure_ascii=False, sort_keys=True)


def _normalize_embeddings(embeddings: np.ndarray) -> np.ndarray:
    """L2-normalize embeddings similar to faiss.normalize_L2."""
    if embeddings.ndim == 1:
        embeddings = embeddings.reshape(1, -1)
    norms = np.linalg.norm(embeddings, axis=1, keepdims=True)
    norms = np.clip(norms, 1e-6, None)
    return embeddings / norms


def _store_in_vector_db(session_id: str, envelope: ChatEnvelope) -> Optional[str]:
    """Store the serialized envelope in the vector DB for retrieval."""
    embedding_model = getattr(rag_system, "embedding_model", None)
    vector_index = getattr(rag_system, "vector_index", None)

    if embedding_model is None or vector_index is None:
        return None

    serialized = _serialize_envelope(session_id, envelope)
    embedding = embedding_model.encode([serialized])
    embedding = np.asarray(embedding, dtype="float32")
    embedding = _normalize_embeddings(embedding)

    vector_index.add(embedding)

    doc_id = f"user_session::{session_id}::{uuid4().hex[:8]}"

    # Persist metadata so LocalHealthRAG can surface it in results
    rag_system.doc_ids.append(doc_id)  # type: ignore[attr-defined]
    rag_system.guidelines[doc_id] = {
        "title": f"User session {session_id}",
        "content": serialized,
        "emergency_level": "user_session",
        "source": "user_session",
    }

    # Keep a soft cap on dynamic documents to avoid unbounded growth
    max_dynamic = 200
    if len(rag_system.doc_ids) > max_dynamic:  # type: ignore[attr-defined]
        overflow = len(rag_system.doc_ids) - max_dynamic  # type: ignore[attr-defined]
        for _ in range(overflow):
            old_doc_id = rag_system.doc_ids.pop(0)  # type: ignore[attr-defined]
            rag_system.guidelines.pop(old_doc_id, None)
            # No efficient way to delete from IndexFlatIP; entries remain but lose metadata

    return doc_id

# ─────────────────────────────────────────
# FastAPI
# ─────────────────────────────────────────
app = FastAPI()

# Default host/port for manual execution (falls back to 0.0.0.0:8000)
DEFAULT_HOST = os.getenv("PREDICTION_HOST", "0.0.0.0")
DEFAULT_PORT = int(os.getenv("PREDICTION_PORT", os.getenv("PORT", "8000")))

@app.get("/health")
async def health() -> Dict[str, Any]:
    """Expose LocalHealthRAG component diagnostics for troubleshooting."""
    payload: Dict[str, Any] = {"status": rag_system.get_system_status(), "timestamp": time.time()}
    if LLM_STARTUP_ERROR:
        payload["llm_error"] = LLM_STARTUP_ERROR
        payload["llm_diagnostics"] = LLM_DIAGNOSTICS
    return payload

<<<<<<< HEAD
=======

>>>>>>> 415ce1fe
@app.post("/chat")
async def chat(req: ChatReq):
    session_id = req.session_id or "default"

    if LLM_STARTUP_ERROR:
        raise HTTPException(
            status_code=503,
            detail={
                "message": LLM_STARTUP_ERROR,
                "diagnostics": LLM_DIAGNOSTICS,
            },
        )

    # derive a simple user_id (slug) from name
    user_id = re.sub(r"[^a-z0-9_-]+", "-", req.envelope.user.name.strip().lower())

    # build profile dict (kept for parity/analytics; not used by LocalHealthRAG directly)
    profile_json = {
        "name": req.envelope.user.name,
        "age": req.envelope.user.age,
        "weight": req.envelope.user.weight,
        "height": req.envelope.user.height,
        "conditions": req.envelope.user.conditions,
    }

    # latest user message
    last_user_msg = next((t.content for t in reversed(req.envelope.chat) if t.role == "user"), None)
    if not last_user_msg:
        raise HTTPException(status_code=400, detail="No user message found in 'chat'.")

    # Store the entire envelope in the vector database for continual learning
    stored_doc_id = _store_in_vector_db(session_id, req.envelope)

    # Keep history manually and cap
    hist = get_history(session_id)
    hist.add_user_message(last_user_msg)
    _cap_window(hist, CHAT_WINDOW_TURNS)

    # ==== Single in-process inference (no network) ====
    result = rag_system.query_health_emergency(last_user_msg)

    if DEBUG_RESPONSES:
        import sys
        print("[LocalHealthRAG result]", json.dumps(result, indent=2), file=sys.stderr)

    # Map to strict predictor schema + build an informative message
    prediction = _map_localrag_to_schema(result, last_user_msg)
    message    = _format_rich_message(prediction, result)

    # Ensure emergency post-script is present if truly red
    if prediction["triage_level"] == "red" and "emergency" not in message.lower():
        message += ("\n\n⚠️ If you’re experiencing severe or worsening symptoms "
                    "(e.g., severe chest pain, trouble breathing, stroke-like symptoms), "
                    "please seek emergency care now. Not medical advice.")

    # Append assistant message and cap again
    hist.add_ai_message(message)
    _cap_window(hist, CHAT_WINDOW_TURNS)

    # Return both text and structured data so the UI can render it nicely
    model_name = "TinyLlama" if getattr(rag_system, "llm_model", None) else "RuleBasedFallback"
    return {
        "output": message,
        "data": {
            "prediction": prediction,
            "input_bundle": {"profile": profile_json, "current_input": last_user_msg},
            "model_info": {
                "provider": "localrag",
                "model_name": model_name,
                "prompt_version": "v2-rich",
            },
            # Raw fields that UIs can present directly:
            "emergency_type": result.get("emergency_type"),
            "call_911": bool(result.get("call_911")),
            "confidence": float(result.get("confidence", 0.0)),
            "immediate_actions": result.get("immediate_actions", []),
            "warning_signs": result.get("warning_signs", []),
            "vector_results": (result.get("vector_results") or [])[:5],
            "user_id": user_id,
            "session_id": session_id,
            "vector_document_id": stored_doc_id,
        }
    }


if __name__ == "__main__":
    # Convenience entry point so `python agent/prediction.py` listens on 0.0.0.0:8000
    import uvicorn

    uvicorn.run(app, host=DEFAULT_HOST, port=DEFAULT_PORT, log_level="info")<|MERGE_RESOLUTION|>--- conflicted
+++ resolved
@@ -36,7 +36,6 @@
 LLM_STARTUP_ERROR: Optional[str] = None
 LLM_DIAGNOSTICS: Dict[str, Any] = {}
 
-<<<<<<< HEAD
 def _preview_small_file(path: Path, size: Optional[int]) -> Dict[str, Optional[str]]:
     preview: Optional[str] = None
     hint: Optional[str] = None
@@ -58,8 +57,7 @@
     return {"preview": preview, "placeholder_hint": hint}
 
 
-=======
->>>>>>> 415ce1fe
+
 def _summarize_candidate_path(path: Path) -> Dict[str, Any]:
     info: Dict[str, Any] = {"path": str(path), "exists": path.exists()}
     if not path.exists():
@@ -74,10 +72,8 @@
 
         safetensor_details: List[Dict[str, Any]] = []
         total_size = 0
-<<<<<<< HEAD
         placeholder_hint: Optional[str] = None
-=======
->>>>>>> 415ce1fe
+
         for st_path in safetensor_paths:
             try:
                 size = st_path.stat().st_size
@@ -85,7 +81,6 @@
                 size = None
             else:
                 total_size += size or 0
-<<<<<<< HEAD
 
             detail = {
                 "name": st_path.name,
@@ -99,27 +94,17 @@
                 if not placeholder_hint:
                     placeholder_hint = preview_info["placeholder_hint"]
             safetensor_details.append(detail)
-=======
-            safetensor_details.append({
-                "name": st_path.name,
-                "size_bytes": size,
-            })
->>>>>>> 415ce1fe
+
 
         info.update({
             "config_present": config_path.exists(),
             "config_size_bytes": config_path.stat().st_size if config_path.exists() else None,
             "tokenizer_present": tokenizer_path.exists(),
             "tokenizer_size_bytes": tokenizer_path.stat().st_size if tokenizer_path.exists() else None,
-<<<<<<< HEAD
             "safetensor_files": safetensor_details,
             "safetensor_total_bytes": total_size,
             "placeholder_hint": placeholder_hint,
-=======
-
-            "safetensor_files": safetensor_details,
-            "safetensor_total_bytes": total_size,
->>>>>>> 415ce1fe
+
         })
 
         if config_path.exists():
@@ -136,47 +121,36 @@
 if not status.get("system_ready", False):
     raise RuntimeError("LocalHealthRAG system is not ready. Check your setup.")
 
-<<<<<<< HEAD
 llm_enabled = bool(status.get("llm_enabled", True))
 
-=======
->>>>>>> 415ce1fe
+
 if not status.get("llm_model_loaded", False):
     llm_error = status.get("llm_error")
     candidate_fn = getattr(rag_system, "_discover_llm_candidates", None)
     candidate_details: List[Dict[str, Any]] = []
-<<<<<<< HEAD
     if llm_enabled and callable(candidate_fn):
-=======
-    if callable(candidate_fn):
->>>>>>> 415ce1fe
+
         for candidate_path in candidate_fn():
             candidate_details.append(_summarize_candidate_path(Path(candidate_path)))
 
     models_dir = getattr(rag_system, "models_dir", None)
-<<<<<<< HEAD
     if models_dir is not None and llm_enabled:
-=======
-    if models_dir is not None:
->>>>>>> 415ce1fe
+
         models_dir_path = Path(models_dir)
         if not any(detail.get("path") == str(models_dir_path) for detail in candidate_details):
             candidate_details.append(_summarize_candidate_path(models_dir_path))
 
-<<<<<<< HEAD
     placeholder_hint = next(
         (detail.get("placeholder_hint") for detail in candidate_details if detail.get("placeholder_hint")),
         None,
     )
 
-=======
->>>>>>> 415ce1fe
+
     LLM_DIAGNOSTICS = {
         "llm_error": llm_error or "TinyLlama model was not loaded.",
         "llm_model_path": status.get("llm_model_path"),
         "models_dir": str(models_dir) if models_dir is not None else None,
         "candidate_paths": candidate_details,
-<<<<<<< HEAD
         "llm_candidate_errors": status.get("llm_candidate_errors", []),
         "llm_weight_bytes": status.get("llm_weight_bytes"),
         "llm_placeholder_hint": placeholder_hint,
@@ -199,23 +173,7 @@
 
     log.error("TinyLlama failed to load: %s", json.dumps(LLM_DIAGNOSTICS, indent=2))
 
-=======
-
-        "llm_candidate_errors": status.get("llm_candidate_errors", []),
-        "llm_weight_bytes": status.get("llm_weight_bytes"),
-
-    }
-
-    LLM_STARTUP_ERROR = (
-        "TinyLlama model failed to initialize; see diagnostics for details. "
-        "Verify that the TinyLlama directory contains a valid Hugging Face checkpoint "
-        "(config.json, tokenizer files, and *.safetensors weights)."
-    )
-
-    log.error("TinyLlama failed to load: %s", json.dumps(LLM_DIAGNOSTICS, indent=2))
-
-
->>>>>>> 415ce1fe
+
 log.info("LocalHealthRAG component status: %s", json.dumps(status, indent=2))
 
 # Guard attributes used for dynamic vector updates
@@ -464,10 +422,7 @@
         payload["llm_diagnostics"] = LLM_DIAGNOSTICS
     return payload
 
-<<<<<<< HEAD
-=======
-
->>>>>>> 415ce1fe
+
 @app.post("/chat")
 async def chat(req: ChatReq):
     session_id = req.session_id or "default"
