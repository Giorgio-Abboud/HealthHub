"""
Complete Local RAG System with RAG-Anything Integration
Includes TinyLlama model, text embeddings, vector database, health guidelines, and RAG-Anything server
"""

import json
import pickle
import numpy as np
from pathlib import Path
from typing import Dict, List, Any, Optional, Sequence, Set
import time
import logging
import torch
from transformers import AutoTokenizer, AutoModelForCausalLM, AutoModel
from sentence_transformers import SentenceTransformer
import os
import requests

try:  # pragma: no cover - optional dependency on some platforms
    import faiss  # type: ignore
    _FAISS_AVAILABLE = True
except ImportError:  # pragma: no cover - handled gracefully in code
    faiss = None  # type: ignore
    _FAISS_AVAILABLE = False

logger = logging.getLogger(__name__)

class RAGAnythingClient:
    """RAG-Anything server client for retrieving additional context"""
    
    def __init__(self, base_url: str = "http://localhost:9999"):
        self.base_url = base_url.rstrip("/")
        self.available = False
        self._last_error: Optional[str] = None
        self._test_connection()
    
    def _test_connection(self):
        """Test connection to RAG-Anything server"""
        try:
            resp = requests.get(f"{self.base_url}/health", timeout=5)
            if resp.status_code == 200:
                self.available = True
                self._last_error = None
                logger.info("✅ RAG-Anything server connected")
            else:
                self._last_error = f"healthcheck status {resp.status_code}"
                logger.info(
                    "ℹ️ RAG-Anything server not ready (optional integration disabled: %s)",
                    self._last_error,
                )
        except Exception as e:
            # Network hiccups here should not be alarming to end users running the
            # local experience without the optional RAG-Anything process.
            self._last_error = str(e)
            self.available = False
            logger.info(
                "ℹ️ RAG-Anything server unavailable (optional integration disabled): %s",
                self._last_error,
            )
    
    def retrieve(self, query: str, k: int = 5) -> List[Dict[str, Any]]:
        """
        Retrieve context from RAG-Anything server
        
        Args:
            query: Search query
            k: Number of results to retrieve
            
        Returns:
            List of context documents
        """
        if not self.available:
            return []
        
        try:
            resp = requests.post(
                f"{self.base_url}/retrieve", 
                json={"query": query, "k": k}, 
                timeout=10
            )
            resp.raise_for_status()
            data = resp.json()
            
            # Normalize response format
            results = []
            for item in data:
                results.append({
                    "content": item.get("content", ""),
                    "source_id": item.get("source_id", "rag-anything"),
                    "score": item.get("score", 0.0),
                    "title": item.get("title", "RAG-Anything Result")
                })
            
            logger.info(f"📚 Retrieved {len(results)} documents from RAG-Anything")
            return results
            
        except Exception as e:
            logger.warning(f"⚠️ Error retrieving from RAG-Anything: {e}")
            return []
    
    def is_available(self) -> bool:
        """Check if RAG-Anything server is available"""
        return self.available

    @property
    def last_error(self) -> Optional[str]:
        """Last recorded connection error message (if any)."""
        return self._last_error

class LocalHealthRAG:
    """Complete local RAG system with TinyLlama, embeddings, and vector search"""

    def __init__(self,
                 models_dir: str = "../mobile_models",
                 data_dir: str = "../../mobile_rag_ready",
                 embedding_model_name: str = "all-MiniLM-L6-v2",
                 rag_anything_url: str = "http://localhost:9999"):
        """
        Initialize complete local RAG system with RAG-Anything integration
        
        Args:
            models_dir: Directory containing TinyLlama model
            data_dir: Directory containing health guidelines and protocols
            embedding_model_name: Sentence transformer model for embeddings
            rag_anything_url: URL of RAG-Anything server
        """
        self._module_dir = Path(__file__).resolve().parent
        self._repo_root = self._module_dir.parents[1]

        self.models_dir = self._resolve_directory(models_dir, [
            Path("agent") / "mobile_models",
            Path("mobile_models"),
        ])
        self.data_dir = self._resolve_directory(data_dir, [
            Path("mobile_rag_ready"),
            Path("agent") / "mobile_rag_ready",
        ])
        self.embedding_model_name = embedding_model_name
        self.use_tinyllama = self._should_enable_tinyllama()
        
        # Initialize components
        self.llm_model = None
        self.llm_tokenizer = None
        self.llm_model_path: Optional[str] = None
        self.llm_error: Optional[str] = None
<<<<<<< HEAD
        self.llm_candidate_errors: List[str] = []
        self.llm_weight_bytes: Optional[int] = None
        self.llm_placeholder_hint: Optional[str] = None
=======

        self.llm_candidate_errors: List[str] = []
        self.llm_weight_bytes: Optional[int] = None

>>>>>>> 415ce1fe

        self.embedding_model = None
        self.embedding_model_path: Optional[str] = None
        self.embedding_error: Optional[str] = None

        self.vector_index = None
        self.vector_index_error: Optional[str] = None
        self._faiss_available = _FAISS_AVAILABLE
        self.guidelines: Dict[str, Dict[str, Any]] = {}
        self.emergency_protocols: Dict[str, Dict[str, Any]] = {}
        self.doc_ids: List[str] = []
        
        logger.info(f"📁 Models directory resolved to: {self.models_dir}")
        logger.info(f"📂 Data directory resolved to: {self.data_dir}")

        # Initialize RAG-Anything client
        self.rag_anything_client = RAGAnythingClient(rag_anything_url)

        # Load all components
        self._load_health_data()
        self._load_embedding_model()
        self._load_tinyllama_model()
        self._build_vector_index()
        
        logger.info("🏥 Local Health RAG System Initialized!")
        logger.info(f"📚 Guidelines: {len(self.guidelines)}")
        logger.info(f"🚨 Emergency Protocols: {len(self.emergency_protocols)}")
        logger.info(f"🤖 TinyLlama Model: {'Loaded' if self.llm_model is not None else 'Not Available'}")
        logger.info(f"🔍 Embedding Model: {'Loaded' if self.embedding_model is not None else 'Not Available'}")
        logger.info(f"📊 Vector Index: {'Built' if self.vector_index is not None else 'Not Available'}")
        rag_anything_status = "Connected" if self.rag_anything_client.is_available() else "Not Available"
        if not self.rag_anything_client.is_available() and self.rag_anything_client.last_error:
            rag_anything_status += f" (reason: {self.rag_anything_client.last_error})"
        logger.info(f"🌐 RAG-Anything Server: {rag_anything_status}")

    def _resolve_directory(self, configured_path: str, fallback_subdirs: Sequence[Path]) -> Path:
        """Resolve a directory by checking several repo-relative fallbacks."""
        candidates: List[Path] = []

        raw_path = Path(configured_path).expanduser()
        if raw_path.is_absolute():
            candidates.append(raw_path)
        else:
            candidates.extend([
                (self._module_dir / raw_path).resolve(strict=False),
                (self._repo_root / raw_path).resolve(strict=False),
                (Path.cwd() / raw_path).resolve(strict=False),
                raw_path.resolve(strict=False),
            ])

        for subdir in fallback_subdirs:
            sub_candidate = (self._repo_root / subdir).resolve(strict=False)
            if sub_candidate not in candidates:
                candidates.append(sub_candidate)
            alt = (self._module_dir / subdir).resolve(strict=False)
            if alt not in candidates:
                candidates.append(alt)

        for candidate in candidates:
            if candidate.exists():
                return candidate

        # Fall back to the first candidate even if it does not exist yet
        return candidates[0] if candidates else self._repo_root

    def _discover_llm_candidates(self) -> List[Path]:
        """Return possible on-disk locations that may host a TinyLlama checkpoint."""
        preferred_subdirs = [
            Path("quantized_tinyllama_health"),
            Path("TinyLlama-1.1B-Chat-v1.0"),
        ]

        search_roots = [
            self.models_dir,
            self._repo_root / "agent" / "mobile_models",
            self._repo_root / "mobile_models",
            self._module_dir / ".." / "mobile_models",
            Path.cwd() / "agent" / "mobile_models",
            Path.cwd() / "mobile_models",
        ]

        candidates: List[Path] = []
        seen: Set[Path] = set()

        for root in search_roots:
            root = root.resolve(strict=False)
            if not root.exists():
                continue
            for subdir in preferred_subdirs:
                candidate = (root / subdir).resolve(strict=False)
                if candidate.exists() and candidate not in seen:
                    if self._looks_like_llm_dir(candidate):
                        candidates.append(candidate)
                        seen.add(candidate)

        # Also include the models_dir itself if it contains a checkpoint directly
        if self._looks_like_llm_dir(self.models_dir) and self.models_dir not in seen:
            candidates.append(self.models_dir)

        return candidates

    def _discover_embedding_candidates(self) -> List[Path]:
        """Return possible on-disk locations that may host a MiniLM checkpoint."""
        preferred_subdirs = [
            Path("quantized_minilm_health"),
            Path("all-MiniLM-L6-v2"),
        ]

        search_roots = [
            self.models_dir,
            self._repo_root / "agent" / "mobile_models",
            self._repo_root / "mobile_models",
            self._module_dir / ".." / "mobile_models",
            Path.cwd() / "agent" / "mobile_models",
            Path.cwd() / "mobile_models",
        ]

        candidates: List[Path] = []
        seen: Set[Path] = set()

        for root in search_roots:
            root = root.resolve(strict=False)
            if not root.exists():
                continue
            for subdir in preferred_subdirs:
                candidate = (root / subdir).resolve(strict=False)
                if candidate.exists() and candidate not in seen:
                    if self._looks_like_sentence_transformer_dir(candidate):
                        candidates.append(candidate)
                        seen.add(candidate)

        if self._looks_like_sentence_transformer_dir(self.models_dir) and self.models_dir not in seen:
            candidates.append(self.models_dir)

        return candidates

    @staticmethod
    def _looks_like_llm_dir(path: Path) -> bool:
        """Heuristic to confirm a directory contains a loadable LLM checkpoint."""
        if not path.is_dir():
            return False
        config_exists = (path / "config.json").exists()
        safetensor_exists = any(path.glob("*.safetensors"))
        if not safetensor_exists:
            safetensor_exists = any(path.rglob("*.safetensors"))
        tokenizer_exists = any((path / name).exists() for name in [
            "tokenizer.json",
            "tokenizer_config.json",
            "special_tokens_map.json",
        ])
        return config_exists and safetensor_exists and tokenizer_exists

    @staticmethod
    def _looks_like_sentence_transformer_dir(path: Path) -> bool:
        """Heuristic to confirm a directory hosts a sentence-transformers package."""
        if not path.is_dir():
            return False
        config_exists = (path / "config.json").exists() or (path / "config_sentence_transformers.json").exists()
        safetensor_exists = any(path.glob("*.safetensors"))
        if not safetensor_exists:
            safetensor_exists = any(path.rglob("*.safetensors"))
        modules_file = (path / "modules.json").exists()
        return config_exists and safetensor_exists and modules_file

    def _load_health_data(self):
        """Load health guidelines and emergency protocols"""
        try:
            # Load guidelines
            guidelines_path = self.data_dir / "processed_guidelines.json"
            if guidelines_path.exists():
                with open(guidelines_path, 'r', encoding='utf-8') as f:
                    self.guidelines = json.load(f)
                logger.info(f"✅ Loaded {len(self.guidelines)} guidelines")
            else:
                logger.warning("⚠️ Guidelines file not found")
            
            # Load emergency protocols
            protocols_path = self.data_dir / "emergency_protocols.json"
            if protocols_path.exists():
                with open(protocols_path, 'r', encoding='utf-8') as f:
                    self.emergency_protocols = json.load(f)
                logger.info(f"✅ Loaded {len(self.emergency_protocols)} emergency protocols")
            else:
                logger.warning("⚠️ Emergency protocols file not found")
                
        except Exception as e:
            logger.error(f"❌ Error loading health data: {e}")
    
    def _load_embedding_model(self):
        """Load sentence transformer model for embeddings"""
        try:
            logger.info("🔄 Loading embedding model...")

            self.embedding_error = None
            self.embedding_model_path = None

            errors: List[str] = []
            for candidate in self._discover_embedding_candidates():
                try:
                    self.embedding_model = SentenceTransformer(str(candidate))
                    logger.info(f"✅ Embedding model loaded from {candidate}")
                    self.embedding_model_path = str(candidate)
                    return
                except Exception as candidate_error:  # pragma: no cover - logging only
                    errors.append(f"{candidate}: {candidate_error}")

            # Fall back to the configured name (may be a Hugging Face identifier or absolute path)
            self.embedding_model = SentenceTransformer(self.embedding_model_name)
            logger.info(f"✅ Embedding model loaded using identifier '{self.embedding_model_name}'")
            self.embedding_model_path = self.embedding_model_name

        except Exception as e:
            if errors:
                for err in errors:
                    logger.warning(f"⚠️ Candidate embedding load failed: {err}")
            logger.error(f"❌ Error loading embedding model: {e}")
            self.embedding_model = None
            self.embedding_error = str(e)

    def _collect_safetensor_stats(self, candidate: Path) -> Dict[str, Any]:
        """Return safetensor metadata (path + size) for diagnostics."""
        safetensor_files = list(candidate.glob("*.safetensors"))
        if not safetensor_files:
            safetensor_files = list(candidate.rglob("*.safetensors"))

        details = []
        total_size = 0
<<<<<<< HEAD
        placeholder_hint: Optional[str] = None
=======
>>>>>>> 415ce1fe
        for st_path in safetensor_files:
            try:
                size = st_path.stat().st_size
            except OSError:
                size = 0
            total_size += size
<<<<<<< HEAD

            preview: Optional[str] = None
            file_hint: Optional[str] = None
            if size <= 2048:
                try:
                    raw = st_path.read_bytes()
                except OSError:
                    preview = None
                else:
                    text_preview = raw[:1024].decode("utf-8", errors="ignore").strip()
                    preview = text_preview[:200]
                    if "git-lfs" in text_preview:
                        file_hint = (
                            "File appears to be a Git LFS pointer. Install Git LFS and run "
                            "`git lfs install` followed by `git lfs pull` to download the real weights."
                        )
                    elif size == 0:
                        file_hint = "Empty safetensor file found. Re-download the checkpoint."

            if file_hint and not placeholder_hint:
                placeholder_hint = file_hint

            details.append({
                "path": str(st_path),
                "size_bytes": size,
                "preview": preview,
                "placeholder_hint": file_hint,
=======
            details.append({
                "path": str(st_path),
                "size_bytes": size,
>>>>>>> 415ce1fe
            })

        return {
            "files": details,
            "total_size_bytes": total_size,
<<<<<<< HEAD
            "placeholder_hint": placeholder_hint,
        }

    def _should_enable_tinyllama(self) -> bool:
        """Check configuration to decide if TinyLlama should be loaded."""
        raw = os.getenv("USE_TINYLLAMA", "0").strip().lower()
        return raw in {"1", "true", "yes", "on"}
=======
        }

>>>>>>> 415ce1fe

    def _load_tinyllama_model(self):
        """Load TinyLlama model for local inference (macOS compatible)"""
        if not self.use_tinyllama:
            self.llm_error = "TinyLlama loading disabled (set USE_TINYLLAMA=1 to enable)."
            self.llm_candidate_errors = []
            self.llm_weight_bytes = None
            self.llm_placeholder_hint = None
            logger.info(
                "⏭️  Skipping TinyLlama load because USE_TINYLLAMA is not enabled."
            )
            return

        try:
            # Find model path
            model_path = None
            errors: List[str] = []

            self.llm_error = None
            self.llm_model_path = None
            self.llm_candidate_errors = []
            self.llm_weight_bytes = None
<<<<<<< HEAD
            self.llm_placeholder_hint = None
=======

>>>>>>> 415ce1fe

            for candidate in self._discover_llm_candidates():
                try:
                    logger.info(f"🔍 Trying TinyLlama candidate: {candidate}")
                    st_stats = self._collect_safetensor_stats(candidate)
                    total_bytes = st_stats.get("total_size_bytes", 0)
                    if total_bytes and total_bytes < 50 * 1024 * 1024:  # 50 MB threshold
<<<<<<< HEAD
                        hint = st_stats.get("placeholder_hint")
=======
>>>>>>> 415ce1fe
                        truncated_msg = (
                            f"weights appear truncated ({total_bytes} bytes). "
                            "Download the full TinyLlama checkpoint (~2 GB)."
                        )
<<<<<<< HEAD
                        if hint:
                            truncated_msg = f"{truncated_msg} {hint}"
                            self.llm_placeholder_hint = hint
=======
>>>>>>> 415ce1fe
                        logger.warning(
                            "⚠️ TinyLlama candidate rejected due to insufficient weight size: %s (%s)",
                            candidate,
                            truncated_msg,
                        )
                        errors.append(f"{candidate}: {truncated_msg}")
                        if not self.llm_error:
                            self.llm_error = truncated_msg
                        continue

                    tokenizer = AutoTokenizer.from_pretrained(
                        str(candidate),
                        trust_remote_code=True
                    )
                    model = AutoModelForCausalLM.from_pretrained(
                        str(candidate),
                        trust_remote_code=True,
                        dtype=torch.float32,
                        low_cpu_mem_usage=True,
                        use_safetensors=True,
                        load_in_8bit=False,
                        load_in_4bit=False
                    )
                    model_path = candidate
                    self.llm_tokenizer = tokenizer
                    self.llm_model = model
                    self.llm_model_path = str(candidate)
                    self.llm_weight_bytes = total_bytes or None
<<<<<<< HEAD
                    self.llm_placeholder_hint = None
=======

>>>>>>> 415ce1fe
                    break
                except Exception as candidate_error:  # pragma: no cover - logging only
                    errors.append(f"{candidate}: {candidate_error}")

            if model_path is None:
                logger.info("ℹ️ TinyLlama model not found locally; falling back to rule-based responses")
                if errors:
                    for err in errors:
                        logger.debug(f"TinyLlama candidate skipped: {err}")
                if not self.llm_error:
                    self.llm_error = "TinyLlama checkpoint not found on disk"
                self.llm_candidate_errors = errors
<<<<<<< HEAD
=======

>>>>>>> 415ce1fe
                return

            # Set pad token
            if self.llm_tokenizer.pad_token is None:
                self.llm_tokenizer.pad_token = self.llm_tokenizer.eos_token

            if self.llm_model is not None:
                self.llm_model.to(torch.device("cpu"))

            logger.info(f"✅ TinyLlama model loaded successfully from {model_path} (CPU mode)")
            if errors:
                self.llm_candidate_errors = errors

        except Exception as e:
            logger.info("ℹ️ TinyLlama model loading failed; using rule-based responses instead: %s", e)
            self.llm_model = None
            self.llm_tokenizer = None
            self.llm_error = str(e)
            if errors:
                self.llm_candidate_errors = errors

<<<<<<< HEAD
=======

>>>>>>> 415ce1fe
    def _build_vector_index(self):
        """Build FAISS vector index from health guidelines"""
        try:
            if not self._faiss_available:
                self.vector_index_error = "faiss library not available"
                logger.warning("⚠️ Cannot build vector index: faiss library is not installed")
                return

            if not self.embedding_model or not self.guidelines:
                logger.warning("⚠️ Cannot build vector index: missing embedding model or guidelines")
                if not self.embedding_model and not self.embedding_error:
                    self.vector_index_error = "embedding model unavailable"
                elif not self.guidelines:
                    self.vector_index_error = "no guidelines loaded"
                return

            logger.info("🔄 Building vector index...")

            # Prepare documents
            documents = []
            doc_ids = []
            
            for guideline_id, guideline in self.guidelines.items():
                content = guideline.get("content", "")
                if content:
                    documents.append(content)
                    doc_ids.append(guideline_id)
            
            if not documents:
                logger.warning("⚠️ No documents to index")
                self.vector_index_error = "no documents available for indexing"
                return

            # Generate embeddings
            embeddings = self.embedding_model.encode(documents)
            
            # Create FAISS index
            dimension = embeddings.shape[1]
            self.vector_index = faiss.IndexFlatIP(dimension)  # Inner product for cosine similarity
            
            # Normalize embeddings for cosine similarity
            faiss.normalize_L2(embeddings)
            self.vector_index.add(embeddings.astype('float32'))
            
            # Store document IDs
            self.doc_ids = doc_ids

            logger.info(f"✅ Vector index built with {len(documents)} documents")
            self.vector_index_error = None

        except Exception as e:
            logger.error(f"❌ Error building vector index: {e}")
            self.vector_index = None
            self.vector_index_error = str(e)
    
    def _generate_response(self, prompt: str, max_length: int = 200) -> str:
        """Generate response using TinyLlama model"""
        if self.llm_model is None or self.llm_tokenizer is None:
            return "Model not available for text generation."
        
        try:
            # Tokenize input
            inputs = self.llm_tokenizer(
                prompt, 
                return_tensors="pt", 
                truncation=True, 
                max_length=512
            )
            
            # Generate response
            with torch.no_grad():
                outputs = self.llm_model.generate(
                    **inputs,
                    max_new_tokens=max_length,
                    temperature=0.7,
                    do_sample=True,
                    pad_token_id=self.llm_tokenizer.eos_token_id,
                    eos_token_id=self.llm_tokenizer.eos_token_id
                )
            
            # Decode response
            response = self.llm_tokenizer.decode(
                outputs[0][inputs['input_ids'].shape[1]:], 
                skip_special_tokens=True
            )
            
            return response.strip()
            
        except Exception as e:
            logger.error(f"❌ Error generating response: {e}")
            return "Error generating response."
    
    def _vector_search(self, query: str, k: int = 5) -> List[Dict[str, Any]]:
        """Perform vector search on health guidelines"""
        if not self.vector_index or not self.embedding_model:
            return []
        
        try:
            # Generate query embedding
            query_embedding = self.embedding_model.encode([query])
            faiss.normalize_L2(query_embedding)
            
            # Search vector index
            scores, indices = self.vector_index.search(query_embedding.astype('float32'), k)
            
            results = []
            for i, (score, idx) in enumerate(zip(scores[0], indices[0])):
                if idx < len(self.doc_ids):
                    guideline_id = self.doc_ids[idx]
                    guideline = self.guidelines.get(guideline_id, {})
                    
                    results.append({
                        "guideline_id": guideline_id,
                        "title": guideline.get("title", "Unknown"),
                        "content": guideline.get("content", ""),
                        "score": float(score),
                        "emergency_level": guideline.get("emergency_level", "medium"),
                        "source": "local_vector_db"
                    })
            
            return results
            
        except Exception as e:
            logger.error(f"❌ Error in vector search: {e}")
            return []
    
    def _hybrid_search(self, query: str, k: int = 5) -> List[Dict[str, Any]]:
        """Perform hybrid search combining local vector search and RAG-Anything"""
        all_results = []
        
        # 1. Local vector search
        local_results = self._vector_search(query, k)
        all_results.extend(local_results)
        
        # 2. RAG-Anything search
        if self.rag_anything_client.is_available():
            rag_results = self.rag_anything_client.retrieve(query, k)
            all_results.extend(rag_results)
        else:
            logger.info("🌐 RAG-Anything server not available, using local results only")
        
        # 3. Combine and deduplicate results
        combined_results = self._combine_and_rank_results(all_results, query)
        
        return combined_results[:k]
    
    def _combine_and_rank_results(self, results: List[Dict[str, Any]], query: str) -> List[Dict[str, Any]]:
        """Combine and rank results from different sources"""
        # Remove duplicates based on content similarity
        unique_results = []
        seen_contents = set()
        
        for result in results:
            content = result.get("content", "")
            # Simple deduplication based on content hash
            content_hash = hash(content[:100])  # Use first 100 chars for deduplication
            
            if content_hash not in seen_contents:
                seen_contents.add(content_hash)
                unique_results.append(result)
        
        # Sort by score (if available) or by source priority
        def sort_key(result):
            score = result.get("score", 0.0)
            source = result.get("source", "unknown")
            
            # Prioritize emergency protocols and local results
            if source == "emergency_protocols":
                return (1.0, score)
            elif source == "local_vector_db":
                return (0.8, score)
            elif source == "rag-anything":
                return (0.6, score)
            else:
                return (0.4, score)
        
        return sorted(unique_results, key=sort_key, reverse=True)
    
    def _detect_emergency_type(self, query: str) -> Optional[str]:
        """Detect emergency type from query"""
        query_lower = query.lower()
        
        emergency_keywords = {
            "chest_pain": ["chest pain", "heart attack", "cardiac", "heart", "chest"],
            "fainting": ["fainted", "fainting", "unconscious", "passed out", "collapsed"],
            "burn": ["burn", "burned", "fire", "hot", "scald", "thermal"],
            "choking": ["choking", "can't breathe", "blocked airway", "suffocating"],
            "stroke": ["stroke", "facial droop", "slurred speech", "weakness", "paralysis"],
            "shortness_breath": ["shortness of breath", "can't breathe", "breathing difficulty", "dyspnea"]
        }
        
        for emergency_type, keywords in emergency_keywords.items():
            if any(keyword in query_lower for keyword in keywords):
                return emergency_type
        
        return None
    
    def query_health_emergency(self, query: str) -> Dict[str, Any]:
        """Main query function for health emergencies"""
        start_time = time.time()
        
        try:
            logger.info(f"🚨 Health Emergency Query: {query[:100]}...")
            
            # Detect emergency type
            emergency_type = self._detect_emergency_type(query)
            
            # Get relevant information
            if emergency_type and emergency_type in self.emergency_protocols:
                # Emergency protocol response
                protocol = self.emergency_protocols[emergency_type]
                
                # Generate AI response if model is available
                ai_response = None
                if self.llm_model is not None:
                    prompt = self._create_emergency_prompt(query, emergency_type, protocol)
                    ai_response = self._generate_response(prompt, max_length=150)
                
                response = {
                    "emergency_type": emergency_type,
                    "protocol": protocol,
                    "immediate_actions": protocol.get("immediate_actions", [])[:3],
                    "warning_signs": protocol.get("warning_signs", []),
                    "call_911": protocol.get("call_911", True),
                    "confidence": 0.9,
                    "source": "emergency_protocols",
                    "ai_response": ai_response,
                    "processing_time": time.time() - start_time
                }
            else:
                # General health query with hybrid search
                hybrid_results = self._hybrid_search(query, k=5)
                
                # Generate AI response if model is available
                ai_response = None
                if self.llm_model is not None:
                    prompt = self._create_general_health_prompt(query)
                    ai_response = self._generate_response(prompt, max_length=150)
                
                response = {
                    "emergency_type": "general_health",
                    "vector_results": hybrid_results,
                    "call_911": any(r.get("emergency_level") == "critical" for r in hybrid_results),
                    "confidence": max([r.get("score", 0) for r in hybrid_results], default=0.3),
                    "source": "hybrid_search",
                    "ai_response": ai_response,
                    "processing_time": time.time() - start_time
                }
            
            # Add natural language response
            response["natural_response"] = self._format_natural_response(response, query)
            
            return response
            
        except Exception as e:
            logger.error(f"❌ Error in health emergency query: {e}")
            return {
                "emergency_type": "error",
                "error": str(e),
                "call_911": True,
                "confidence": 0.0,
                "processing_time": time.time() - start_time,
                "natural_response": "I'm unable to process this health emergency. Please call 911 immediately."
            }
    
    def _create_emergency_prompt(self, query: str, emergency_type: str, protocol: Dict) -> str:
        """Create prompt for emergency response generation"""
        emergency_name = emergency_type.replace('_', ' ').title()
        immediate_actions = protocol.get("immediate_actions", [])[:3]
        warning_signs = protocol.get("warning_signs", [])[:3]
        call_911 = protocol.get("call_911", True)
        
        prompt = f"""You are a medical assistant helping with a {emergency_name} emergency. 

Patient Query: "{query}"

Emergency Protocol:
- Call 911: {call_911}
- Immediate Actions: {', '.join(immediate_actions)}
- Warning Signs: {', '.join(warning_signs)}

Provide a natural, conversational response (2-3 sentences) explaining what the symptoms could mean and what to do. Be reassuring but clear about the urgency.

Response:"""
        
        return prompt
    
    def _create_general_health_prompt(self, query: str) -> str:
        """Create prompt for general health query generation"""
        prompt = f"""You are a medical assistant helping with a health concern.

Patient Query: "{query}"

Provide a natural, conversational response (2-3 sentences) explaining what the symptoms could mean and general guidance. Be helpful but always recommend consulting a healthcare provider.

Response:"""
        
        return prompt
    
    def _format_natural_response(self, response: Dict[str, Any], query: str) -> str:
        """Format natural language response"""
        ai_message = response.get("ai_response")
        if ai_message and ai_message != "Model not available for text generation.":
            return ai_message

        query_clean = (query or "").strip()
        emergency_type = response.get("emergency_type", "general_health")
        protocol = response.get("protocol") or self.emergency_protocols.get(emergency_type)
        call_911 = bool(response.get("call_911"))

        if protocol:
            title = protocol.get("title") or emergency_type.replace("_", " ").title()
            actions = [a for a in protocol.get("immediate_actions", []) if a][:3]
            warnings = [w for w in protocol.get("warning_signs", []) if w][:3]

            parts = []
            if query_clean:
                parts.append(
                    f"You mentioned: \"{query_clean}\". This lines up with our {title.lower()} guidance, "
                    "which treats these symptoms as urgent."
                )
            else:
                parts.append(
                    f"This matches our {title.lower()} guidance, which treats these symptoms as urgent."
                )

            if call_911:
                parts.append(
                    "Call 911 or your local emergency number immediately and stay with someone who can help."
                )
            elif emergency_type != "general_health":
                parts.append(
                    "Seek urgent medical evaluation as soon as possible to rule out serious causes."
                )

            if actions:
                parts.append("Key immediate steps: " + "; ".join(actions))

            if warnings:
                parts.append("Watch for: " + "; ".join(warnings) + ".")

            return " ".join(part.strip() for part in parts if part)

        vector_results = response.get("vector_results", []) or []
        if vector_results:
            best_result = next((r for r in vector_results if r.get("content")), vector_results[0])
            content = best_result.get("content", "").strip()
            if len(content) > 220:
                content = content[:220].rstrip() + "..."
            source = best_result.get("title") or best_result.get("source") or "a trusted health reference"
            base = (
                f"I found guidance from {source} that matches your message. "
                f"Key points: {content}"
            )
            if call_911:
                base += " If symptoms escalate or you feel unsafe, call emergency services."
            return base

        general_notice = (
            "I'm using fallback guidance because the local language model isn't available. "
            "Your symptoms should be reviewed by a healthcare professional."
        )
        if call_911:
            general_notice += " If anything worsens or feels life-threatening, call 911 right away."
        else:
            general_notice += " Arrange medical evaluation soon and monitor for any new warning signs."
        return general_notice
    
    def get_system_status(self) -> Dict[str, Any]:
        """Get system status"""
        return {
            "guidelines_loaded": len(self.guidelines),
            "emergency_protocols": len(self.emergency_protocols),
            "llm_enabled": self.use_tinyllama,
            "llm_model_loaded": self.llm_model is not None,
            "llm_model_path": self.llm_model_path,
            "llm_error": self.llm_error,
            "llm_candidate_errors": self.llm_candidate_errors,
            "llm_weight_bytes": self.llm_weight_bytes,
<<<<<<< HEAD
            "llm_placeholder_hint": self.llm_placeholder_hint,
=======
>>>>>>> 415ce1fe
            "embedding_model_loaded": self.embedding_model is not None,
            "embedding_model_path": self.embedding_model_path,
            "embedding_error": self.embedding_error,
            "vector_index_built": self.vector_index is not None,
            "vector_index_error": self.vector_index_error,
            "faiss_available": self._faiss_available,
            "rag_anything_available": self.rag_anything_client.is_available(),
            "rag_anything_url": self.rag_anything_client.base_url,
            "rag_anything_error": self.rag_anything_client.last_error,
            "system_ready": True
        }


def test_local_rag_system():
    """Test the local RAG system"""
    print("🧪 Testing Local RAG System")
    print("=" * 60)
    
    # Configure logging
    logging.basicConfig(level=logging.INFO, format='%(asctime)s - %(levelname)s - %(message)s')
    
    try:
        # Initialize the local RAG system
        print("🔧 Initializing Local RAG System...")
        rag_system = LocalHealthRAG()
        
        # Check system status
        status = rag_system.get_system_status()
        print(f"\n📊 System Status:")
        print(f"   Guidelines: {status['guidelines_loaded']}")
        print(f"   Emergency Protocols: {status['emergency_protocols']}")
        print(f"   LLM Model: {'✅' if status['llm_model_loaded'] else '❌'}")
        print(f"   Embedding Model: {'✅' if status['embedding_model_loaded'] else '❌'}")
        print(f"   Vector Index: {'✅' if status['vector_index_built'] else '❌'}")
        print(f"   RAG-Anything Server: {'✅' if status['rag_anything_available'] else '❌'} ({status['rag_anything_url']})")
        
        # Test queries
        test_queries = [
            "I have severe chest pain and can't breathe properly",
            "Someone just fainted and hit their head",
            "A person is choking on food and can't speak",
            "My neighbor is showing signs of stroke with facial drooping",
            "I have shortness of breath, pale skin, and cold skin"
        ]
        
        print(f"\n🚨 Testing Health Emergency Queries:")
        for i, query in enumerate(test_queries, 1):
            print(f"\n{i}. Query: {query}")
            print("-" * 50)
            
            result = rag_system.query_health_emergency(query)
            
            print(f"🤖 NATURAL RESPONSE:")
            print(f"   {result.get('natural_response', 'No response available')}")
            
            print(f"\n📋 TECHNICAL ANALYSIS:")
            print(f"   Emergency Type: {result.get('emergency_type', 'Unknown').replace('_', ' ').title()}")
            print(f"   Call 911: {'YES - IMMEDIATELY' if result.get('call_911') else 'NO - Monitor situation'}")
            print(f"   Confidence: {result.get('confidence', 0.0):.1%}")
            print(f"   Processing Time: {result.get('processing_time', 0.0):.2f}s")
            
            # Show immediate actions if available
            immediate_actions = result.get('immediate_actions', [])
            if immediate_actions:
                print(f"\n⚡ IMMEDIATE ACTIONS:")
                for j, action in enumerate(immediate_actions, 1):
                    print(f"   {j}. {action}")
            
            # Show vector search results if available
            vector_results = result.get('vector_results', [])
            if vector_results:
                print(f"\n📚 RELEVANT HEALTH INFORMATION:")
                for j, result_item in enumerate(vector_results[:2], 1):
                    content = result_item.get('content', '')
                    if len(content) > 150:
                        content = content[:150] + "..."
                    print(f"   {j}. {content}")
                    print(f"      Source: {result_item.get('title', 'Health Guidelines')}")
        
        print(f"\n✅ Local RAG System Test Completed!")
        print(f"💡 The system is ready for health emergency assistance!")
        
    except Exception as e:
        print(f"❌ Error testing local RAG system: {e}")
        import traceback
        traceback.print_exc()


if __name__ == "__main__":
    test_local_rag_system()<|MERGE_RESOLUTION|>--- conflicted
+++ resolved
@@ -143,16 +143,10 @@
         self.llm_tokenizer = None
         self.llm_model_path: Optional[str] = None
         self.llm_error: Optional[str] = None
-<<<<<<< HEAD
         self.llm_candidate_errors: List[str] = []
         self.llm_weight_bytes: Optional[int] = None
         self.llm_placeholder_hint: Optional[str] = None
-=======
-
-        self.llm_candidate_errors: List[str] = []
-        self.llm_weight_bytes: Optional[int] = None
-
->>>>>>> 415ce1fe
+
 
         self.embedding_model = None
         self.embedding_model_path: Optional[str] = None
@@ -380,17 +374,14 @@
 
         details = []
         total_size = 0
-<<<<<<< HEAD
         placeholder_hint: Optional[str] = None
-=======
->>>>>>> 415ce1fe
+
         for st_path in safetensor_files:
             try:
                 size = st_path.stat().st_size
             except OSError:
                 size = 0
             total_size += size
-<<<<<<< HEAD
 
             preview: Optional[str] = None
             file_hint: Optional[str] = None
@@ -418,17 +409,12 @@
                 "size_bytes": size,
                 "preview": preview,
                 "placeholder_hint": file_hint,
-=======
-            details.append({
-                "path": str(st_path),
-                "size_bytes": size,
->>>>>>> 415ce1fe
+
             })
 
         return {
             "files": details,
             "total_size_bytes": total_size,
-<<<<<<< HEAD
             "placeholder_hint": placeholder_hint,
         }
 
@@ -436,10 +422,7 @@
         """Check configuration to decide if TinyLlama should be loaded."""
         raw = os.getenv("USE_TINYLLAMA", "0").strip().lower()
         return raw in {"1", "true", "yes", "on"}
-=======
-        }
-
->>>>>>> 415ce1fe
+
 
     def _load_tinyllama_model(self):
         """Load TinyLlama model for local inference (macOS compatible)"""
@@ -462,11 +445,8 @@
             self.llm_model_path = None
             self.llm_candidate_errors = []
             self.llm_weight_bytes = None
-<<<<<<< HEAD
             self.llm_placeholder_hint = None
-=======
-
->>>>>>> 415ce1fe
+
 
             for candidate in self._discover_llm_candidates():
                 try:
@@ -474,20 +454,15 @@
                     st_stats = self._collect_safetensor_stats(candidate)
                     total_bytes = st_stats.get("total_size_bytes", 0)
                     if total_bytes and total_bytes < 50 * 1024 * 1024:  # 50 MB threshold
-<<<<<<< HEAD
                         hint = st_stats.get("placeholder_hint")
-=======
->>>>>>> 415ce1fe
+
                         truncated_msg = (
                             f"weights appear truncated ({total_bytes} bytes). "
                             "Download the full TinyLlama checkpoint (~2 GB)."
                         )
-<<<<<<< HEAD
                         if hint:
                             truncated_msg = f"{truncated_msg} {hint}"
                             self.llm_placeholder_hint = hint
-=======
->>>>>>> 415ce1fe
                         logger.warning(
                             "⚠️ TinyLlama candidate rejected due to insufficient weight size: %s (%s)",
                             candidate,
@@ -516,11 +491,8 @@
                     self.llm_model = model
                     self.llm_model_path = str(candidate)
                     self.llm_weight_bytes = total_bytes or None
-<<<<<<< HEAD
                     self.llm_placeholder_hint = None
-=======
-
->>>>>>> 415ce1fe
+
                     break
                 except Exception as candidate_error:  # pragma: no cover - logging only
                     errors.append(f"{candidate}: {candidate_error}")
@@ -533,10 +505,7 @@
                 if not self.llm_error:
                     self.llm_error = "TinyLlama checkpoint not found on disk"
                 self.llm_candidate_errors = errors
-<<<<<<< HEAD
-=======
-
->>>>>>> 415ce1fe
+
                 return
 
             # Set pad token
@@ -558,10 +527,7 @@
             if errors:
                 self.llm_candidate_errors = errors
 
-<<<<<<< HEAD
-=======
-
->>>>>>> 415ce1fe
+
     def _build_vector_index(self):
         """Build FAISS vector index from health guidelines"""
         try:
@@ -941,10 +907,8 @@
             "llm_error": self.llm_error,
             "llm_candidate_errors": self.llm_candidate_errors,
             "llm_weight_bytes": self.llm_weight_bytes,
-<<<<<<< HEAD
             "llm_placeholder_hint": self.llm_placeholder_hint,
-=======
->>>>>>> 415ce1fe
+
             "embedding_model_loaded": self.embedding_model is not None,
             "embedding_model_path": self.embedding_model_path,
             "embedding_error": self.embedding_error,
