--- conflicted
+++ resolved
@@ -400,10 +400,8 @@
                 if errors:
                     for err in errors:
                         logger.debug(f"TinyLlama candidate skipped: {err}")
-<<<<<<< HEAD
                 self.llm_error = "TinyLlama checkpoint not found on disk"
-=======
->>>>>>> 4c73a9da
+
                 return
 
             # Set pad token
