"""
Complete Local RAG System with RAG-Anything Integration
Includes TinyLlama model, text embeddings, vector database, health guidelines, and RAG-Anything server
"""

import json
import pickle
import numpy as np
from pathlib import Path
from typing import Dict, List, Any, Optional, Sequence, Set
import time
import logging
import torch
from transformers import AutoTokenizer, AutoModelForCausalLM, AutoModel
from sentence_transformers import SentenceTransformer
import os
import requests

try:  # pragma: no cover - optional dependency on some platforms
    import faiss  # type: ignore
    _FAISS_AVAILABLE = True
except ImportError:  # pragma: no cover - handled gracefully in code
    faiss = None  # type: ignore
    _FAISS_AVAILABLE = False

logger = logging.getLogger(__name__)

class RAGAnythingClient:
    """RAG-Anything server client for retrieving additional context"""
    
    def __init__(self, base_url: str = "http://localhost:9999"):
        self.base_url = base_url.rstrip("/")
        self.available = False
        self._last_error: Optional[str] = None
        self._test_connection()
    
    def _test_connection(self):
        """Test connection to RAG-Anything server"""
        try:
            resp = requests.get(f"{self.base_url}/health", timeout=5)
            if resp.status_code == 200:
                self.available = True
                self._last_error = None
                logger.info("✅ RAG-Anything server connected")
            else:
                self._last_error = f"healthcheck status {resp.status_code}"
                logger.info(
                    "ℹ️ RAG-Anything server not ready (optional integration disabled: %s)",
                    self._last_error,
                )
        except Exception as e:
            # Network hiccups here should not be alarming to end users running the
            # local experience without the optional RAG-Anything process.
            self._last_error = str(e)
            self.available = False
            logger.info(
                "ℹ️ RAG-Anything server unavailable (optional integration disabled): %s",
                self._last_error,
            )
    
    def retrieve(self, query: str, k: int = 5) -> List[Dict[str, Any]]:
        """
        Retrieve context from RAG-Anything server
        
        Args:
            query: Search query
            k: Number of results to retrieve
            
        Returns:
            List of context documents
        """
        if not self.available:
            return []
        
        try:
            resp = requests.post(
                f"{self.base_url}/retrieve", 
                json={"query": query, "k": k}, 
                timeout=10
            )
            resp.raise_for_status()
            data = resp.json()
            
            # Normalize response format
            results = []
            for item in data:
                results.append({
                    "content": item.get("content", ""),
                    "source_id": item.get("source_id", "rag-anything"),
                    "score": item.get("score", 0.0),
                    "title": item.get("title", "RAG-Anything Result")
                })
            
            logger.info(f"📚 Retrieved {len(results)} documents from RAG-Anything")
            return results
            
        except Exception as e:
            logger.warning(f"⚠️ Error retrieving from RAG-Anything: {e}")
            return []
    
    def is_available(self) -> bool:
        """Check if RAG-Anything server is available"""
        return self.available

    @property
    def last_error(self) -> Optional[str]:
        """Last recorded connection error message (if any)."""
        return self._last_error

class LocalHealthRAG:
    """Complete local RAG system with TinyLlama, embeddings, and vector search"""

    def __init__(self,
                 models_dir: str = "../mobile_models",
                 data_dir: str = "../../mobile_rag_ready",
                 embedding_model_name: str = "all-MiniLM-L6-v2",
                 rag_anything_url: str = "http://localhost:9999"):
        """
        Initialize complete local RAG system with RAG-Anything integration
        
        Args:
            models_dir: Directory containing TinyLlama model
            data_dir: Directory containing health guidelines and protocols
            embedding_model_name: Sentence transformer model for embeddings
            rag_anything_url: URL of RAG-Anything server
        """
        self._module_dir = Path(__file__).resolve().parent
        self._repo_root = self._module_dir.parents[1]

        self.models_dir = self._resolve_directory(models_dir, [
            Path("agent") / "mobile_models",
            Path("mobile_models"),
        ])
        self.data_dir = self._resolve_directory(data_dir, [
            Path("mobile_rag_ready"),
            Path("agent") / "mobile_rag_ready",
        ])
        self.embedding_model_name = embedding_model_name
        
        # Initialize components
        self.llm_model = None
        self.llm_tokenizer = None
        self.llm_model_path: Optional[str] = None
        self.llm_error: Optional[str] = None

        self.embedding_model = None
        self.embedding_model_path: Optional[str] = None
        self.embedding_error: Optional[str] = None

        self.vector_index = None
        self.vector_index_error: Optional[str] = None
        self._faiss_available = _FAISS_AVAILABLE
        self.guidelines: Dict[str, Dict[str, Any]] = {}
        self.emergency_protocols: Dict[str, Dict[str, Any]] = {}
        self.doc_ids: List[str] = []
        
        logger.info(f"📁 Models directory resolved to: {self.models_dir}")
        logger.info(f"📂 Data directory resolved to: {self.data_dir}")

        # Initialize RAG-Anything client
        self.rag_anything_client = RAGAnythingClient(rag_anything_url)

        # Load all components
        self._load_health_data()
        self._load_embedding_model()
        self._load_tinyllama_model()
        self._build_vector_index()
        
        logger.info("🏥 Local Health RAG System Initialized!")
        logger.info(f"📚 Guidelines: {len(self.guidelines)}")
        logger.info(f"🚨 Emergency Protocols: {len(self.emergency_protocols)}")
        logger.info(f"🤖 TinyLlama Model: {'Loaded' if self.llm_model is not None else 'Not Available'}")
        logger.info(f"🔍 Embedding Model: {'Loaded' if self.embedding_model is not None else 'Not Available'}")
        logger.info(f"📊 Vector Index: {'Built' if self.vector_index is not None else 'Not Available'}")
        rag_anything_status = "Connected" if self.rag_anything_client.is_available() else "Not Available"
        if not self.rag_anything_client.is_available() and self.rag_anything_client.last_error:
            rag_anything_status += f" (reason: {self.rag_anything_client.last_error})"
        logger.info(f"🌐 RAG-Anything Server: {rag_anything_status}")

    def _resolve_directory(self, configured_path: str, fallback_subdirs: Sequence[Path]) -> Path:
        """Resolve a directory by checking several repo-relative fallbacks."""
        candidates: List[Path] = []

        raw_path = Path(configured_path).expanduser()
        if raw_path.is_absolute():
            candidates.append(raw_path)
        else:
            candidates.extend([
                (self._module_dir / raw_path).resolve(strict=False),
                (self._repo_root / raw_path).resolve(strict=False),
                (Path.cwd() / raw_path).resolve(strict=False),
                raw_path.resolve(strict=False),
            ])

        for subdir in fallback_subdirs:
            sub_candidate = (self._repo_root / subdir).resolve(strict=False)
            if sub_candidate not in candidates:
                candidates.append(sub_candidate)
            alt = (self._module_dir / subdir).resolve(strict=False)
            if alt not in candidates:
                candidates.append(alt)

        for candidate in candidates:
            if candidate.exists():
                return candidate

        # Fall back to the first candidate even if it does not exist yet
        return candidates[0] if candidates else self._repo_root

    def _discover_llm_candidates(self) -> List[Path]:
        """Return possible on-disk locations that may host a TinyLlama checkpoint."""
        preferred_subdirs = [
            Path("quantized_tinyllama_health"),
            Path("TinyLlama-1.1B-Chat-v1.0"),
        ]

        search_roots = [
            self.models_dir,
            self._repo_root / "agent" / "mobile_models",
            self._repo_root / "mobile_models",
            self._module_dir / ".." / "mobile_models",
            Path.cwd() / "agent" / "mobile_models",
            Path.cwd() / "mobile_models",
        ]

        candidates: List[Path] = []
        seen: Set[Path] = set()

        for root in search_roots:
            root = root.resolve(strict=False)
            if not root.exists():
                continue
            for subdir in preferred_subdirs:
                candidate = (root / subdir).resolve(strict=False)
                if candidate.exists() and candidate not in seen:
                    if self._looks_like_llm_dir(candidate):
                        candidates.append(candidate)
                        seen.add(candidate)

        # Also include the models_dir itself if it contains a checkpoint directly
        if self._looks_like_llm_dir(self.models_dir) and self.models_dir not in seen:
            candidates.append(self.models_dir)

        return candidates

    def _discover_embedding_candidates(self) -> List[Path]:
        """Return possible on-disk locations that may host a MiniLM checkpoint."""
        preferred_subdirs = [
            Path("quantized_minilm_health"),
            Path("all-MiniLM-L6-v2"),
        ]

        search_roots = [
            self.models_dir,
            self._repo_root / "agent" / "mobile_models",
            self._repo_root / "mobile_models",
            self._module_dir / ".." / "mobile_models",
            Path.cwd() / "agent" / "mobile_models",
            Path.cwd() / "mobile_models",
        ]

        candidates: List[Path] = []
        seen: Set[Path] = set()

        for root in search_roots:
            root = root.resolve(strict=False)
            if not root.exists():
                continue
            for subdir in preferred_subdirs:
                candidate = (root / subdir).resolve(strict=False)
                if candidate.exists() and candidate not in seen:
                    if self._looks_like_sentence_transformer_dir(candidate):
                        candidates.append(candidate)
                        seen.add(candidate)

        if self._looks_like_sentence_transformer_dir(self.models_dir) and self.models_dir not in seen:
            candidates.append(self.models_dir)

        return candidates

    @staticmethod
    def _looks_like_llm_dir(path: Path) -> bool:
        """Heuristic to confirm a directory contains a loadable LLM checkpoint."""
        if not path.is_dir():
            return False
        config_exists = (path / "config.json").exists()
        safetensor_exists = any(path.glob("*.safetensors"))
        if not safetensor_exists:
            safetensor_exists = any(path.rglob("*.safetensors"))
        tokenizer_exists = any((path / name).exists() for name in [
            "tokenizer.json",
            "tokenizer_config.json",
            "special_tokens_map.json",
        ])
        return config_exists and safetensor_exists and tokenizer_exists

    @staticmethod
    def _looks_like_sentence_transformer_dir(path: Path) -> bool:
        """Heuristic to confirm a directory hosts a sentence-transformers package."""
        if not path.is_dir():
            return False
        config_exists = (path / "config.json").exists() or (path / "config_sentence_transformers.json").exists()
        safetensor_exists = any(path.glob("*.safetensors"))
        if not safetensor_exists:
            safetensor_exists = any(path.rglob("*.safetensors"))
        modules_file = (path / "modules.json").exists()
        return config_exists and safetensor_exists and modules_file

    def _load_health_data(self):
        """Load health guidelines and emergency protocols"""
        try:
            # Load guidelines
            guidelines_path = self.data_dir / "processed_guidelines.json"
            if guidelines_path.exists():
                with open(guidelines_path, 'r', encoding='utf-8') as f:
                    self.guidelines = json.load(f)
                logger.info(f"✅ Loaded {len(self.guidelines)} guidelines")
            else:
                logger.warning("⚠️ Guidelines file not found")
            
            # Load emergency protocols
            protocols_path = self.data_dir / "emergency_protocols.json"
            if protocols_path.exists():
                with open(protocols_path, 'r', encoding='utf-8') as f:
                    self.emergency_protocols = json.load(f)
                logger.info(f"✅ Loaded {len(self.emergency_protocols)} emergency protocols")
            else:
                logger.warning("⚠️ Emergency protocols file not found")
                
        except Exception as e:
            logger.error(f"❌ Error loading health data: {e}")
    
    def _load_embedding_model(self):
        """Load sentence transformer model for embeddings"""
        try:
            logger.info("🔄 Loading embedding model...")

            self.embedding_error = None
            self.embedding_model_path = None

            errors: List[str] = []
            for candidate in self._discover_embedding_candidates():
                try:
                    self.embedding_model = SentenceTransformer(str(candidate))
                    logger.info(f"✅ Embedding model loaded from {candidate}")
                    self.embedding_model_path = str(candidate)
                    return
                except Exception as candidate_error:  # pragma: no cover - logging only
                    errors.append(f"{candidate}: {candidate_error}")

            # Fall back to the configured name (may be a Hugging Face identifier or absolute path)
            self.embedding_model = SentenceTransformer(self.embedding_model_name)
            logger.info(f"✅ Embedding model loaded using identifier '{self.embedding_model_name}'")
            self.embedding_model_path = self.embedding_model_name

        except Exception as e:
            if errors:
                for err in errors:
                    logger.warning(f"⚠️ Candidate embedding load failed: {err}")
            logger.error(f"❌ Error loading embedding model: {e}")
            self.embedding_model = None
            self.embedding_error = str(e)

    def _load_tinyllama_model(self):
        """Load TinyLlama model for local inference (macOS compatible)"""
        try:
            # Find model path
            model_path = None
            errors: List[str] = []

            self.llm_error = None
            self.llm_model_path = None

            for candidate in self._discover_llm_candidates():
                try:
                    logger.info(f"🔍 Trying TinyLlama candidate: {candidate}")
                    tokenizer = AutoTokenizer.from_pretrained(
                        str(candidate),
                        trust_remote_code=True
                    )
                    model = AutoModelForCausalLM.from_pretrained(
                        str(candidate),
                        trust_remote_code=True,
                        dtype=torch.float32,
                        low_cpu_mem_usage=True,
                        use_safetensors=True,
                        load_in_8bit=False,
                        load_in_4bit=False
                    )
                    model_path = candidate
                    self.llm_tokenizer = tokenizer
                    self.llm_model = model
                    self.llm_model_path = str(candidate)
                    break
                except Exception as candidate_error:  # pragma: no cover - logging only
                    errors.append(f"{candidate}: {candidate_error}")

            if model_path is None:
                logger.info("ℹ️ TinyLlama model not found locally; falling back to rule-based responses")
                if errors:
                    for err in errors:
                        logger.debug(f"TinyLlama candidate skipped: {err}")
                self.llm_error = "TinyLlama checkpoint not found on disk"
<<<<<<< HEAD
=======

>>>>>>> 21b49e27
                return

            # Set pad token
            if self.llm_tokenizer.pad_token is None:
                self.llm_tokenizer.pad_token = self.llm_tokenizer.eos_token

            if self.llm_model is not None:
                self.llm_model.to(torch.device("cpu"))

            logger.info(f"✅ TinyLlama model loaded successfully from {model_path} (CPU mode)")
            
        except Exception as e:
            logger.info("ℹ️ TinyLlama model loading failed; using rule-based responses instead: %s", e)
            self.llm_model = None
            self.llm_tokenizer = None
            self.llm_error = str(e)

    def _build_vector_index(self):
        """Build FAISS vector index from health guidelines"""
        try:
            if not self._faiss_available:
                self.vector_index_error = "faiss library not available"
                logger.warning("⚠️ Cannot build vector index: faiss library is not installed")
                return

            if not self.embedding_model or not self.guidelines:
                logger.warning("⚠️ Cannot build vector index: missing embedding model or guidelines")
                if not self.embedding_model and not self.embedding_error:
                    self.vector_index_error = "embedding model unavailable"
                elif not self.guidelines:
                    self.vector_index_error = "no guidelines loaded"
                return

            logger.info("🔄 Building vector index...")

            # Prepare documents
            documents = []
            doc_ids = []
            
            for guideline_id, guideline in self.guidelines.items():
                content = guideline.get("content", "")
                if content:
                    documents.append(content)
                    doc_ids.append(guideline_id)
            
            if not documents:
                logger.warning("⚠️ No documents to index")
                self.vector_index_error = "no documents available for indexing"
                return

            # Generate embeddings
            embeddings = self.embedding_model.encode(documents)
            
            # Create FAISS index
            dimension = embeddings.shape[1]
            self.vector_index = faiss.IndexFlatIP(dimension)  # Inner product for cosine similarity
            
            # Normalize embeddings for cosine similarity
            faiss.normalize_L2(embeddings)
            self.vector_index.add(embeddings.astype('float32'))
            
            # Store document IDs
            self.doc_ids = doc_ids

            logger.info(f"✅ Vector index built with {len(documents)} documents")
            self.vector_index_error = None

        except Exception as e:
            logger.error(f"❌ Error building vector index: {e}")
            self.vector_index = None
            self.vector_index_error = str(e)
    
    def _generate_response(self, prompt: str, max_length: int = 200) -> str:
        """Generate response using TinyLlama model"""
        if self.llm_model is None or self.llm_tokenizer is None:
            return "Model not available for text generation."
        
        try:
            # Tokenize input
            inputs = self.llm_tokenizer(
                prompt, 
                return_tensors="pt", 
                truncation=True, 
                max_length=512
            )
            
            # Generate response
            with torch.no_grad():
                outputs = self.llm_model.generate(
                    **inputs,
                    max_new_tokens=max_length,
                    temperature=0.7,
                    do_sample=True,
                    pad_token_id=self.llm_tokenizer.eos_token_id,
                    eos_token_id=self.llm_tokenizer.eos_token_id
                )
            
            # Decode response
            response = self.llm_tokenizer.decode(
                outputs[0][inputs['input_ids'].shape[1]:], 
                skip_special_tokens=True
            )
            
            return response.strip()
            
        except Exception as e:
            logger.error(f"❌ Error generating response: {e}")
            return "Error generating response."
    
    def _vector_search(self, query: str, k: int = 5) -> List[Dict[str, Any]]:
        """Perform vector search on health guidelines"""
        if not self.vector_index or not self.embedding_model:
            return []
        
        try:
            # Generate query embedding
            query_embedding = self.embedding_model.encode([query])
            faiss.normalize_L2(query_embedding)
            
            # Search vector index
            scores, indices = self.vector_index.search(query_embedding.astype('float32'), k)
            
            results = []
            for i, (score, idx) in enumerate(zip(scores[0], indices[0])):
                if idx < len(self.doc_ids):
                    guideline_id = self.doc_ids[idx]
                    guideline = self.guidelines.get(guideline_id, {})
                    
                    results.append({
                        "guideline_id": guideline_id,
                        "title": guideline.get("title", "Unknown"),
                        "content": guideline.get("content", ""),
                        "score": float(score),
                        "emergency_level": guideline.get("emergency_level", "medium"),
                        "source": "local_vector_db"
                    })
            
            return results
            
        except Exception as e:
            logger.error(f"❌ Error in vector search: {e}")
            return []
    
    def _hybrid_search(self, query: str, k: int = 5) -> List[Dict[str, Any]]:
        """Perform hybrid search combining local vector search and RAG-Anything"""
        all_results = []
        
        # 1. Local vector search
        local_results = self._vector_search(query, k)
        all_results.extend(local_results)
        
        # 2. RAG-Anything search
        if self.rag_anything_client.is_available():
            rag_results = self.rag_anything_client.retrieve(query, k)
            all_results.extend(rag_results)
        else:
            logger.info("🌐 RAG-Anything server not available, using local results only")
        
        # 3. Combine and deduplicate results
        combined_results = self._combine_and_rank_results(all_results, query)
        
        return combined_results[:k]
    
    def _combine_and_rank_results(self, results: List[Dict[str, Any]], query: str) -> List[Dict[str, Any]]:
        """Combine and rank results from different sources"""
        # Remove duplicates based on content similarity
        unique_results = []
        seen_contents = set()
        
        for result in results:
            content = result.get("content", "")
            # Simple deduplication based on content hash
            content_hash = hash(content[:100])  # Use first 100 chars for deduplication
            
            if content_hash not in seen_contents:
                seen_contents.add(content_hash)
                unique_results.append(result)
        
        # Sort by score (if available) or by source priority
        def sort_key(result):
            score = result.get("score", 0.0)
            source = result.get("source", "unknown")
            
            # Prioritize emergency protocols and local results
            if source == "emergency_protocols":
                return (1.0, score)
            elif source == "local_vector_db":
                return (0.8, score)
            elif source == "rag-anything":
                return (0.6, score)
            else:
                return (0.4, score)
        
        return sorted(unique_results, key=sort_key, reverse=True)
    
    def _detect_emergency_type(self, query: str) -> Optional[str]:
        """Detect emergency type from query"""
        query_lower = query.lower()
        
        emergency_keywords = {
            "chest_pain": ["chest pain", "heart attack", "cardiac", "heart", "chest"],
            "fainting": ["fainted", "fainting", "unconscious", "passed out", "collapsed"],
            "burn": ["burn", "burned", "fire", "hot", "scald", "thermal"],
            "choking": ["choking", "can't breathe", "blocked airway", "suffocating"],
            "stroke": ["stroke", "facial droop", "slurred speech", "weakness", "paralysis"],
            "shortness_breath": ["shortness of breath", "can't breathe", "breathing difficulty", "dyspnea"]
        }
        
        for emergency_type, keywords in emergency_keywords.items():
            if any(keyword in query_lower for keyword in keywords):
                return emergency_type
        
        return None
    
    def query_health_emergency(self, query: str) -> Dict[str, Any]:
        """Main query function for health emergencies"""
        start_time = time.time()
        
        try:
            logger.info(f"🚨 Health Emergency Query: {query[:100]}...")
            
            # Detect emergency type
            emergency_type = self._detect_emergency_type(query)
            
            # Get relevant information
            if emergency_type and emergency_type in self.emergency_protocols:
                # Emergency protocol response
                protocol = self.emergency_protocols[emergency_type]
                
                # Generate AI response if model is available
                ai_response = None
                if self.llm_model is not None:
                    prompt = self._create_emergency_prompt(query, emergency_type, protocol)
                    ai_response = self._generate_response(prompt, max_length=150)
                
                response = {
                    "emergency_type": emergency_type,
                    "protocol": protocol,
                    "immediate_actions": protocol.get("immediate_actions", [])[:3],
                    "warning_signs": protocol.get("warning_signs", []),
                    "call_911": protocol.get("call_911", True),
                    "confidence": 0.9,
                    "source": "emergency_protocols",
                    "ai_response": ai_response,
                    "processing_time": time.time() - start_time
                }
            else:
                # General health query with hybrid search
                hybrid_results = self._hybrid_search(query, k=5)
                
                # Generate AI response if model is available
                ai_response = None
                if self.llm_model is not None:
                    prompt = self._create_general_health_prompt(query)
                    ai_response = self._generate_response(prompt, max_length=150)
                
                response = {
                    "emergency_type": "general_health",
                    "vector_results": hybrid_results,
                    "call_911": any(r.get("emergency_level") == "critical" for r in hybrid_results),
                    "confidence": max([r.get("score", 0) for r in hybrid_results], default=0.3),
                    "source": "hybrid_search",
                    "ai_response": ai_response,
                    "processing_time": time.time() - start_time
                }
            
            # Add natural language response
            response["natural_response"] = self._format_natural_response(response, query)
            
            return response
            
        except Exception as e:
            logger.error(f"❌ Error in health emergency query: {e}")
            return {
                "emergency_type": "error",
                "error": str(e),
                "call_911": True,
                "confidence": 0.0,
                "processing_time": time.time() - start_time,
                "natural_response": "I'm unable to process this health emergency. Please call 911 immediately."
            }
    
    def _create_emergency_prompt(self, query: str, emergency_type: str, protocol: Dict) -> str:
        """Create prompt for emergency response generation"""
        emergency_name = emergency_type.replace('_', ' ').title()
        immediate_actions = protocol.get("immediate_actions", [])[:3]
        warning_signs = protocol.get("warning_signs", [])[:3]
        call_911 = protocol.get("call_911", True)
        
        prompt = f"""You are a medical assistant helping with a {emergency_name} emergency. 

Patient Query: "{query}"

Emergency Protocol:
- Call 911: {call_911}
- Immediate Actions: {', '.join(immediate_actions)}
- Warning Signs: {', '.join(warning_signs)}

Provide a natural, conversational response (2-3 sentences) explaining what the symptoms could mean and what to do. Be reassuring but clear about the urgency.

Response:"""
        
        return prompt
    
    def _create_general_health_prompt(self, query: str) -> str:
        """Create prompt for general health query generation"""
        prompt = f"""You are a medical assistant helping with a health concern.

Patient Query: "{query}"

Provide a natural, conversational response (2-3 sentences) explaining what the symptoms could mean and general guidance. Be helpful but always recommend consulting a healthcare provider.

Response:"""
        
        return prompt
    
    def _format_natural_response(self, response: Dict[str, Any], query: str) -> str:
        """Format natural language response"""
        ai_message = response.get("ai_response")
        if ai_message and ai_message != "Model not available for text generation.":
            return ai_message

        query_clean = (query or "").strip()
        emergency_type = response.get("emergency_type", "general_health")
        protocol = response.get("protocol") or self.emergency_protocols.get(emergency_type)
        call_911 = bool(response.get("call_911"))

        if protocol:
            title = protocol.get("title") or emergency_type.replace("_", " ").title()
            actions = [a for a in protocol.get("immediate_actions", []) if a][:3]
            warnings = [w for w in protocol.get("warning_signs", []) if w][:3]

            parts = []
            if query_clean:
                parts.append(
                    f"You mentioned: \"{query_clean}\". This lines up with our {title.lower()} guidance, "
                    "which treats these symptoms as urgent."
                )
            else:
                parts.append(
                    f"This matches our {title.lower()} guidance, which treats these symptoms as urgent."
                )

            if call_911:
                parts.append(
                    "Call 911 or your local emergency number immediately and stay with someone who can help."
                )
            elif emergency_type != "general_health":
                parts.append(
                    "Seek urgent medical evaluation as soon as possible to rule out serious causes."
                )

            if actions:
                parts.append("Key immediate steps: " + "; ".join(actions))

            if warnings:
                parts.append("Watch for: " + "; ".join(warnings) + ".")

            return " ".join(part.strip() for part in parts if part)

        vector_results = response.get("vector_results", []) or []
        if vector_results:
            best_result = next((r for r in vector_results if r.get("content")), vector_results[0])
            content = best_result.get("content", "").strip()
            if len(content) > 220:
                content = content[:220].rstrip() + "..."
            source = best_result.get("title") or best_result.get("source") or "a trusted health reference"
            base = (
                f"I found guidance from {source} that matches your message. "
                f"Key points: {content}"
            )
            if call_911:
                base += " If symptoms escalate or you feel unsafe, call emergency services."
            return base

        general_notice = (
            "I'm using fallback guidance because the local language model isn't available. "
            "Your symptoms should be reviewed by a healthcare professional."
        )
        if call_911:
            general_notice += " If anything worsens or feels life-threatening, call 911 right away."
        else:
            general_notice += " Arrange medical evaluation soon and monitor for any new warning signs."
        return general_notice
    
    def get_system_status(self) -> Dict[str, Any]:
        """Get system status"""
        return {
            "guidelines_loaded": len(self.guidelines),
            "emergency_protocols": len(self.emergency_protocols),
            "llm_model_loaded": self.llm_model is not None,
            "llm_model_path": self.llm_model_path,
            "llm_error": self.llm_error,
            "embedding_model_loaded": self.embedding_model is not None,
            "embedding_model_path": self.embedding_model_path,
            "embedding_error": self.embedding_error,
            "vector_index_built": self.vector_index is not None,
            "vector_index_error": self.vector_index_error,
            "faiss_available": self._faiss_available,
            "rag_anything_available": self.rag_anything_client.is_available(),
            "rag_anything_url": self.rag_anything_client.base_url,
            "rag_anything_error": self.rag_anything_client.last_error,
            "system_ready": True
        }


def test_local_rag_system():
    """Test the local RAG system"""
    print("🧪 Testing Local RAG System")
    print("=" * 60)
    
    # Configure logging
    logging.basicConfig(level=logging.INFO, format='%(asctime)s - %(levelname)s - %(message)s')
    
    try:
        # Initialize the local RAG system
        print("🔧 Initializing Local RAG System...")
        rag_system = LocalHealthRAG()
        
        # Check system status
        status = rag_system.get_system_status()
        print(f"\n📊 System Status:")
        print(f"   Guidelines: {status['guidelines_loaded']}")
        print(f"   Emergency Protocols: {status['emergency_protocols']}")
        print(f"   LLM Model: {'✅' if status['llm_model_loaded'] else '❌'}")
        print(f"   Embedding Model: {'✅' if status['embedding_model_loaded'] else '❌'}")
        print(f"   Vector Index: {'✅' if status['vector_index_built'] else '❌'}")
        print(f"   RAG-Anything Server: {'✅' if status['rag_anything_available'] else '❌'} ({status['rag_anything_url']})")
        
        # Test queries
        test_queries = [
            "I have severe chest pain and can't breathe properly",
            "Someone just fainted and hit their head",
            "A person is choking on food and can't speak",
            "My neighbor is showing signs of stroke with facial drooping",
            "I have shortness of breath, pale skin, and cold skin"
        ]
        
        print(f"\n🚨 Testing Health Emergency Queries:")
        for i, query in enumerate(test_queries, 1):
            print(f"\n{i}. Query: {query}")
            print("-" * 50)
            
            result = rag_system.query_health_emergency(query)
            
            print(f"🤖 NATURAL RESPONSE:")
            print(f"   {result.get('natural_response', 'No response available')}")
            
            print(f"\n📋 TECHNICAL ANALYSIS:")
            print(f"   Emergency Type: {result.get('emergency_type', 'Unknown').replace('_', ' ').title()}")
            print(f"   Call 911: {'YES - IMMEDIATELY' if result.get('call_911') else 'NO - Monitor situation'}")
            print(f"   Confidence: {result.get('confidence', 0.0):.1%}")
            print(f"   Processing Time: {result.get('processing_time', 0.0):.2f}s")
            
            # Show immediate actions if available
            immediate_actions = result.get('immediate_actions', [])
            if immediate_actions:
                print(f"\n⚡ IMMEDIATE ACTIONS:")
                for j, action in enumerate(immediate_actions, 1):
                    print(f"   {j}. {action}")
            
            # Show vector search results if available
            vector_results = result.get('vector_results', [])
            if vector_results:
                print(f"\n📚 RELEVANT HEALTH INFORMATION:")
                for j, result_item in enumerate(vector_results[:2], 1):
                    content = result_item.get('content', '')
                    if len(content) > 150:
                        content = content[:150] + "..."
                    print(f"   {j}. {content}")
                    print(f"      Source: {result_item.get('title', 'Health Guidelines')}")
        
        print(f"\n✅ Local RAG System Test Completed!")
        print(f"💡 The system is ready for health emergency assistance!")
        
    except Exception as e:
        print(f"❌ Error testing local RAG system: {e}")
        import traceback
        traceback.print_exc()


if __name__ == "__main__":
    test_local_rag_system()<|MERGE_RESOLUTION|>--- conflicted
+++ resolved
@@ -401,10 +401,7 @@
                     for err in errors:
                         logger.debug(f"TinyLlama candidate skipped: {err}")
                 self.llm_error = "TinyLlama checkpoint not found on disk"
-<<<<<<< HEAD
-=======
-
->>>>>>> 21b49e27
+
                 return
 
             # Set pad token
